version: 2.1
description: FaunaDB Javascript Driver Tests

executors:
  core:
    parameters:
      node_version:
        type: integer
      version:
        type: enum
        enum: ['stable', 'nightly']
    resource_class: large
    docker:
      - image: circleci/node:<<parameters.node_version>>

      - image: fauna/faunadb
        name: core

    environment:
      FAUNA_ROOT_KEY: secret
      FAUNA_DOMAIN: core
      FAUNA_SCHEME: http
      FAUNA_PORT: 8443

commands:
  build_and_test:
    parameters:
      node_version:
        type: integer
    description: 'Run JS tests'
    steps:
      - checkout

      - restore_cache:
          keys:
            - v1-deps-<<parameters.node_version>>-{{ checksum "package-lock.json" }}

      - run:
          name: Install dependencies
          command: npm ci

      - save_cache:
          paths:
            - node_modules
          key: v1-deps-<<parameters.node_version>>-{{ checksum "package-lock.json" }}

      - run:
          name: Wait FaunaDB init
          command: |
            while ! $(curl --output /dev/null --silent --fail --max-time 1 http://core:8443/ping); do sleep 1; done

      - run:
<<<<<<< HEAD
          name: Test webpack build
          command: npm run wp
=======
          name: Build package
          command: npm run build:package
>>>>>>> 81c11bb9

      - run:
          name: Run Tests
          command: npm run test

jobs:
  core-stable-10:
    executor:
      name: core
      node_version: 10
      version: stable
    steps:
      - build_and_test:
          node_version: 10

  core-nightly-10:
    executor:
      name: core
      node_version: 10
      version: nightly
    steps:
      - build_and_test:
          node_version: 10

  core-stable-11:
    executor:
      name: core
      node_version: 11
      version: stable
    steps:
      - build_and_test:
          node_version: 11

  core-nightly-11:
    executor:
      name: core
      node_version: 11
      version: nightly
    steps:
      - build_and_test:
          node_version: 11

workflows:
  version: 2
  build_and_test:
    jobs:
      - core-stable-10:
          context: faunadb-drivers
      - core-nightly-10:
          context: faunadb-drivers
      - core-stable-11:
          context: faunadb-drivers
      - core-nightly-11:
          context: faunadb-drivers<|MERGE_RESOLUTION|>--- conflicted
+++ resolved
@@ -50,13 +50,8 @@
             while ! $(curl --output /dev/null --silent --fail --max-time 1 http://core:8443/ping); do sleep 1; done
 
       - run:
-<<<<<<< HEAD
-          name: Test webpack build
-          command: npm run wp
-=======
           name: Build package
           command: npm run build:package
->>>>>>> 81c11bb9
 
       - run:
           name: Run Tests

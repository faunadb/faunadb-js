'use strict'

var errors = require('../src/errors')
var values = require('../src/values')
var query = require('../src/query')
var util = require('./util')
var Client = require('../src/Client')

var Ref = query.Ref

var FaunaDate = values.FaunaDate,
  FaunaTime = values.FaunaTime,
  SetRef = values.SetRef,
  Bytes = values.Bytes,
  Native = values.Native

var client
var serverClient
var adminClient

var collectionRef,
  nIndexRef,
  mIndexRef,
  nCoveredIndexRef,
  refN1,
  refM1,
  refN1M1,
  thimbleCollectionRef

describe('query', () => {
  beforeAll(async () => {
    // Hideous way to ensure that the client is initialized.
    client = util.client()

    const rootClient = util.rootClient
    const cfg = util.getCfg()
    const dbRef = await rootClient.query(util.dbRef).then(pluckRef)
    const serverKey = await rootClient.query(
      query.CreateKey({ database: dbRef, role: 'server' })
    )
    const adminKey = await rootClient.query(
      query.CreateKey({ database: dbRef, role: 'admin' })
    )

    serverClient = new Client({ ...cfg, secret: serverKey.secret })
    adminClient = new Client({ ...cfg, secret: adminKey.secret })

    return client
      .query(query.CreateCollection({ name: 'widgets' }))
      .then(function(document) {
        collectionRef = document.ref
        var nIndexRefP = client
          .query(
            query.CreateIndex({
              name: 'widgets_by_n',
              active: true,
              source: collectionRef,
              terms: [{ field: ['data', 'n'] }],
            })
          )
          .then(function(i) {
            nIndexRef = i.ref
          })

        var mIndexRefP = client
          .query(
            query.CreateIndex({
              name: 'widgets_by_m',
              active: true,
              source: collectionRef,
              terms: [{ field: ['data', 'm'] }],
            })
          )
          .then(function(i) {
            mIndexRef = i.ref
          })

        var nCoveredIndexRefP = client
          .query(
            query.CreateIndex({
              name: 'widgets_cost_by_p',
              active: true,
              source: collectionRef,
              terms: [{ field: ['data', 'p'] }],
              values: [{ field: ['data', 'cost'] }],
            })
          )
          .then(function(i) {
            nCoveredIndexRef = i.ref
          })

        return Promise.all([nIndexRefP, mIndexRefP, nCoveredIndexRefP]).then(
          function() {
            var createP = create({ n: 1, p: 1, cost: 10 })
              .then(function(i) {
                refN1 = i.ref
                return create({ m: 1, p: 1, cost: 15 })
              })
              .then(function(i) {
                refM1 = i.ref
                return create({ n: 1, m: 1, p: 1, cost: 10 })
              })
              .then(function(i) {
                refN1M1 = i.ref
              })
            var thimbleCollectionRefP = client
              .query(query.CreateCollection({ name: 'thimbles' }))
              .then(function(i) {
                thimbleCollectionRef = i.ref
              })

            return Promise.all([createP, thimbleCollectionRefP])
          }
        )
      })
  })

  test('echo values', () => {
    var pInteger = client.query(10).then(function(res) {
      expect(res).toEqual(10)
    })

    var pNumber = client.query(3.14).then(function(res) {
      expect(res).toEqual(3.14)
    })

    var pString = client.query('string').then(function(res) {
      expect(res).toEqual('string')
    })

    var pObject = client
      .query({ a: 1, b: 'string', c: 3.14, d: null })
      .then(function(res) {
        expect(res).toEqual({ a: 1, b: 'string', c: 3.14, d: null })
      })

    var pArray = client.query([1, 'string', 3.14, null]).then(function(res) {
      expect(res).toEqual([1, 'string', 3.14, null])
    })

    var pNull = client.query(null).then(function(res) {
      expect(res).toEqual(null)
    })

    var pSymbol = client.query(Symbol('foo')).then(function(res) {
      expect(res).toEqual('foo')
    })

    return Promise.all([
      pInteger,
      pNumber,
      pString,
      pObject,
      pArray,
      pNull,
      pSymbol,
    ])
  })

  // Basic forms

  test('abort', () => {
    return util.assertRejected(
      client.query(query.Abort('abort message')),
      errors.BadRequest
    )
  })

  test('at', () => {
    var client = util.client()

    var paginate = query.Paginate(nSet(1000))

    return create({ n: 1000 }).then(function(inst1) {
      return create({ n: 1000 }).then(function(inst2) {
        return create({ n: 1000 }).then(function(inst3) {
          var p1 = client.query(paginate).then(function(data) {
            expect(data.data).toEqual([inst1.ref, inst2.ref, inst3.ref])
          })

          var p2 = client
            .query(query.At(inst1.ts, paginate))
            .then(function(data) {
              expect(data.data).toEqual([inst1.ref])
            })

          return Promise.all([p1, p2])
        })
      })
    })
  })

  test('let/var', () => {
    return Promise.all([
      assertQuery(query.Let({ x: 1 }, query.Var('x')), 1),
      assertQuery(
        query.Let({ x: 1, y: 2 }, function(x, y) {
          return [x, y]
        }),
        [1, 2]
      ),
      assertQuery(
        query.Let([{ x: 1 }, { y: 2 }], function(x, y) {
          return [x, y]
        }),
        [1, 2]
      ),
      assertQuery(
        query.Let({ x: 1, y: query.Var('x') }, function(x, y) {
          return { a: x, b: y }
        }),
        { a: 1, b: 1 }
      ),
      assertQuery(
        query.Query(
          query.Lambda(_ =>
            query.Let([{ x: 1 }, { y: 2 }], function(x, y) {
              return [x, y]
            })
          )
        ),
        new values.Query({
          lambda: '_',
          expr: { let: { x: 1, y: 2 }, in: [{ var: 'x' }, { var: 'y' }] },
          api_version: '3',
        })
      ),
      assertQuery(
        query.Let(
          {
            one: query.Add(0, 1),
            two: query.Add(query.Var('one'), 1),
            three: query.Add(query.Var('two'), 1),
          },
          query.Var('three')
        ),
        3
      ),
      assertQuery(query.Let([{ y: 2 }], query.Add(1, query.Var('y'))), 3),
    ])
  })

  test('if', () => {
    var p1 = assertQuery(query.If(true, 't', 'f'), 't')
    var p2 = assertQuery(query.If(false, 't', 'f'), 'f')
    var p3 = assertQuery(query.If(true, null, null), null)
    return Promise.all([p1, p2, p3])
  })

  test('do', () => {
    var p1 = create().then(function(i) {
      var ref = i.ref
      return assertQuery(query.Do(query.Delete(ref), 1), 1).then(function() {
        return assertQuery(query.Exists(ref), false)
      })
    })

    var p2 = assertQuery(query.Do(1), 1)
    var p3 = assertQuery(query.Do(1, 2), 2)
    var p4 = assertQuery(query.Do([1, 2]), [1, 2])

    return Promise.all([p1, p2, p3, p4])
  })

  test('object', () => {
    var obj = query.Object({ x: query.Let({ x: 1 }, query.Var('x')) })
    return assertQuery(obj, { x: 1 })
  })

  test('lambda', () => {
    expect(function() {
      query.Lambda(function() {
        return 0
      })
    }).toThrow()

    expect(
      util.unwrapExpr(
        query.Lambda(function(a) {
          return query.Add(a, a)
        })
      )
    ).toEqual({ lambda: 'a', expr: { add: [{ var: 'a' }, { var: 'a' }] } })

    var multi_args = query.Lambda(function(a, b) {
      return [b, a]
    })
    expect(util.unwrapExpr(multi_args)).toEqual({
      lambda: ['a', 'b'],
      expr: [{ var: 'b' }, { var: 'a' }],
    })

    // function() works too
    expect(multi_args).toEqual(
      query.Lambda(function(a, b) {
        return [b, a]
      })
    )

    return assertQuery(query.Map([[1, 2], [3, 4]], multi_args), [
      [2, 1],
      [4, 3],
    ])
  })

  test('call function', () => {
    var body = query.Query(function(a, b) {
      return query.Concat([a, b], '/')
    })

    return client
      .query(query.CreateFunction({ name: 'concat_with_slash', body: body }))
      .then(function() {
        return assertQuery(
          query.Call(query.Function('concat_with_slash'), 'a', 'b'),
          'a/b'
        )
      })
  })

  test('call with object', () => {
    var body = query.Query(function(obj) {
      return query.Let(
        { a: query.Select('a', obj), b: query.Select('b', obj) },
        function(a, b) {
          return query.Concat([a, b], '/')
        }
      )
    })

    return client
      .query(
        query.CreateFunction({ name: 'concat_with_slash_obj', body: body })
      )
      .then(function() {
        return assertQuery(
          query.Call(query.Function('concat_with_slash_obj'), {
            a: 'a',
            b: 'b',
          }),
          'a/b'
        )
      })
  })

  test('echo query', () => {
    var lambda = function(x) {
      return x
    }

    return client.query(query.Query(lambda)).then(function(body) {
      return client.query(body).then(function(bodyEchoed) {
        expect(body).toEqual(bodyEchoed)
      })
    })
  })

  // Collection functions

  test('map', () => {
    var p1 = assertQuery(
      query.Map([1, 2, 3], function(a) {
        return query.Multiply([2, a])
      }),
      [2, 4, 6]
    )
    // Should work for manually constructed lambda too.
    var p2 = assertQuery(
      query.Map(
        [1, 2, 3],
        query.Lambda('a', query.Multiply([2, query.Var('a')]))
      ),
      [2, 4, 6]
    )

    var page = query.Paginate(nSet(1))
    var ns = query.Map(page, function(a) {
      return query.Select(['data', 'n'], query.Get(a))
    })
    var p3 = assertQuery(ns, { data: [1, 1] })
    return Promise.all([p1, p2, p3])
  })

  test('foreach', () => {
    return Promise.all([create(), create()])
      .then(function(results) {
        return [results[0].ref, results[1].ref]
      })
      .then(function(refs) {
        return client.query(query.Foreach(refs, query.Delete)).then(function() {
          var rv = []
          refs.forEach(function(ref) {
            rv.push(assertQuery(query.Exists(ref), false))
          })

          return Promise.all(rv)
        })
      })
  })

  test('filter', () => {
    var p1 = assertQuery(
      query.Filter([1, 2, 3, 4], function(a) {
        return query.Equals(query.Modulo(a, 2), 0)
      }),
      [2, 4]
    )

    // Works on page too
    var page = query.Paginate(nSet(1))
    var refsWithM = query.Filter(page, function(a) {
      return query.ContainsPath(['data', 'm'], query.Get(a))
    })
    var p2 = assertQuery(refsWithM, { data: [refN1M1] })

    return Promise.all([p1, p2])
  })

  test('take', () => {
    var p1 = assertQuery(query.Take(1, [1, 2]), [1])
    var p2 = assertQuery(query.Take(3, [1, 2]), [1, 2])
    var p3 = assertQuery(query.Take(-1, [1, 2]), [])

    return Promise.all([p1, p2, p3])
  })

  test('drop', () => {
    var p1 = assertQuery(query.Drop(1, [1, 2]), [2])
    var p2 = assertQuery(query.Drop(3, [1, 2]), [])
    var p3 = assertQuery(query.Drop(-1, [1, 2]), [1, 2])

    return Promise.all([p1, p2, p3])
  })

  test('prepend', () => {
    var p1 = assertQuery(query.Prepend([1, 2, 3], [4, 5, 6]), [
      1,
      2,
      3,
      4,
      5,
      6,
    ])
    // Fails for non-array.
    var p2 = assertBadQuery(query.Prepend([1, 2], 'foo'))

    return Promise.all([p1, p2])
  })

  test('append', () => {
    var p1 = assertQuery(query.Append([4, 5, 6], [1, 2, 3]), [1, 2, 3, 4, 5, 6])
    // Fails for non-array.
    var p2 = assertBadQuery(query.Append([1, 2], 'foo'))

    return Promise.all([p1, p2])
  })

  test('is_empty', () => {
    return create({ n: 100 }).then(function() {
      var p1 = assertQuery(query.IsEmpty([]), true)
      var p2 = assertQuery(query.IsEmpty([1, 2, 3]), false)

      var p3 = assertQuery(query.IsEmpty(query.Paginate(nSet(99))), true)
      var p4 = assertQuery(query.IsEmpty(query.Paginate(nSet(100))), false)

      return Promise.all([p1, p2, p3, p4])
    })
  })

  test('is_nonempty', () => {
    return create({ n: 100 }).then(function() {
      var p1 = assertQuery(query.IsNonEmpty([]), false)
      var p2 = assertQuery(query.IsNonEmpty([1, 2, 3]), true)

      var p3 = assertQuery(query.IsNonEmpty(query.Paginate(nSet(99))), false)
      var p4 = assertQuery(query.IsNonEmpty(query.Paginate(nSet(100))), true)

      return Promise.all([p1, p2, p3, p4])
    })
  })

  // Type check functions

  test('type check', async function() {
    const coll = await serverClient
      .query(query.CreateCollection({ name: util.randomString('collection_') }))
      .then(pluckRef)
    const index = await serverClient
      .query(
        query.CreateIndex({
          name: util.randomString('index_'),
          source: coll,
          active: true,
        })
      )
      .then(pluckRef)
    const doc = await serverClient
      .query(query.Create(coll, { credentials: { password: 'sekret' } }))
      .then(pluckRef)
    const db = await adminClient
      .query(query.CreateDatabase({ name: util.randomString('db_') }))
      .then(pluckRef)
    const fn = await serverClient
      .query(
        query.CreateFunction({
          name: util.randomString('fn_'),
          body: query.Query(query.Lambda('x', query.Var('x'))),
        })
      )
      .then(pluckRef)
    const key = await adminClient
      .query(query.CreateKey({ database: db, role: 'admin' }))
      .then(pluckRef)
    const tok = await serverClient.query(
      query.Login(doc, { password: 'sekret' })
    )
    const role = await adminClient
      .query(
        query.CreateRole({
          name: util.randomString('role_'),
          membership: [],
          privileges: [],
        })
      )
      .then(pluckRef)
    const sessionClient = new Client({ ...util.getCfg(), secret: tok.secret })
    const cred = await sessionClient
      .query(query.Get(query.Ref('credentials/self')))
      .then(pluckRef)
    const token = tok.ref

    const trueExprs = [
      query.IsNumber(3.14),
      query.IsNumber(10),
      query.IsDouble(3.14),
      query.IsInteger(10),
      query.IsBoolean(true),
      query.IsBoolean(false),
      query.IsNull(null),
      query.IsBytes(new Uint8Array([1, 2, 3, 4])),
      query.IsTimestamp(query.Now()),
      query.IsTimestamp(query.Epoch(1, 'second')),
      query.IsTimestamp(query.Time('1970-01-01T00:00:00Z')),
      query.IsDate(query.ToDate(query.Now())),
      query.IsDate(query.Date('1970-01-01')),
      query.IsString('string'),
      query.IsArray([10]),
      query.IsObject({ x: 10 }),
      query.IsObject(query.Paginate(query.Collections())),
      query.IsObject(query.Get(doc)),
      query.IsRef(coll),
      query.IsSet(query.Collections()),
      query.IsSet(query.Match(index)),
      query.IsSet(query.Union(query.Match(index))),
      query.IsDoc(doc),
      query.IsDoc(query.Get(doc)),
      query.IsLambda(query.Query(query.Lambda('x', query.Var('x')))),
      query.IsCollection(coll),
      query.IsCollection(query.Get(coll)),
      query.IsDatabase(db),
      query.IsDatabase(query.Get(db)),
      query.IsIndex(index),
      query.IsIndex(query.Get(index)),
      query.IsFunction(fn),
      query.IsFunction(query.Get(fn)),
      query.IsKey(key),
      query.IsKey(query.Get(key)),
      query.IsToken(token),
      query.IsToken(query.Get(token)),
      query.IsCredentials(cred),
      query.IsCredentials(query.Get(cred)),
      query.IsRole(role),
      query.IsRole(query.Get(role)),
    ]

    const p1 = assertQueryWithClient(
      adminClient,
      trueExprs,
      trueExprs.map(() => true)
    )

    const falseExprs = [
      query.IsNumber('string'),
      query.IsNumber([]),
      query.IsDouble(10),
      query.IsInteger(3.14),
      query.IsBoolean('string'),
      query.IsBoolean(10),
      query.IsNull('string'),
      query.IsBytes([0x1, 0x2, 0x3, 0x4]),
      query.IsTimestamp(query.ToDate(query.Now())),
      query.IsTimestamp(10),
      query.IsDate(query.Now()),
      query.IsDate(10),
      query.IsString([]),
      query.IsString(10),
      query.IsArray({ x: 10 }),
      query.IsObject([10]),
      query.IsRef(query.Match(index)),
      query.IsRef(10),
      query.IsSet('string'),
      query.IsDoc({}),
      query.IsLambda(fn),
      query.IsLambda(query.Get(fn)),
      query.IsCollection(db),
      query.IsCollection(query.Get(db)),
      query.IsDatabase(coll),
      query.IsDatabase(query.Get(coll)),
      query.IsIndex(coll),
      query.IsIndex(query.Get(db)),
      query.IsFunction(index),
      query.IsFunction(query.Get(coll)),
      query.IsKey(db),
      query.IsKey(query.Get(index)),
      query.IsToken(index),
      query.IsToken(query.Get(cred)),
      query.IsCredentials(token),
      query.IsCredentials(query.Get(role)),
      query.IsRole(coll),
      query.IsRole(query.Get(index)),
    ]

    const p2 = assertQueryWithClient(
      adminClient,
      falseExprs,
      falseExprs.map(() => false)
    )

    return Promise.all([p1, p2])
  })

  // Read functions

  test('get', () => {
    return create().then(function(document) {
      return assertQuery(query.Get(document.ref), document)
    })
  })

  test('key_from_secret', () => {
    var client = util.rootClient

    return client
      .query(query.CreateKey({ database: util.dbRef, role: 'server' }))
      .then(function(key) {
        var p1 = client.query(query.Get(key.ref))
        var p2 = client.query(query.KeyFromSecret(key.secret))

        return Promise.all([p1, p2]).then(function(keys) {
          expect(keys[0]).toEqual(keys[1])
        })
      })
  })

  test('reduce', () => {
    var client = util.client()

    return client
      .query(query.CreateCollection({ name: 'reduce_cls' }))
      .then(function(cls) {
        return client
          .query(
            query.CreateIndex({
              name: 'reduce_idx',
              source: cls.ref,
              values: [{ field: ['data', 'value'] }],
              active: true,
            })
          )
          .then(function(index) {
            return client
              .query(
                query.Foreach(
                  range(1, 100),
                  query.Lambda(i =>
                    query.Create(cls.ref, { data: { value: i } })
                  )
                )
              )
              .then(function(insts) {
                var lambda = query.Lambda((acc, value) => query.Add(acc, value))

                //array
                var p1 = client
                  .query(query.Reduce(lambda, 10, range(1, 100)))
                  .then(function(returned) {
                    expect(returned).toEqual(5060)
                  })

                //page
                var p2 = client
                  .query(
                    query.Reduce(
                      lambda,
                      10,
                      query.Paginate(query.Match(index.ref), { size: 100 })
                    )
                  )
                  .then(function(returned) {
                    expect(returned).toEqual({ data: [5060] })
                  })

                //set
                var p3 = client
                  .query(query.Reduce(lambda, 10, query.Match(index.ref)))
                  .then(function(returned) {
                    expect(returned).toEqual(5060)
                  })

                return Promise.all([p1, p2, p3])
              })
          })
      })
  })

  test('paginate', () => {
    var testSet = nSet(1)
    var p1 = assertQuery(query.Paginate(testSet), { data: [refN1, refN1M1] })
    var p2 = assertQuery(query.Paginate(testSet, { size: 1 }), {
      data: [refN1],
      after: [refN1M1],
    })
    var p3 = assertQuery(query.Paginate(testSet, { sources: true }), {
      data: [
        { sources: [new SetRef(util.unwrapExpr(testSet))], value: refN1 },
        { sources: [new SetRef(util.unwrapExpr(testSet))], value: refN1M1 },
      ],
    })

    return Promise.all([p1, p2, p3])
  })

  test('exists', () => {
    return create().then(function(i) {
      var ref = i.ref
      return assertQuery(query.Exists(ref), true)
        .then(function() {
          return client.query(query.Delete(ref))
        })
        .then(function() {
          return assertQuery(query.Exists(ref), false)
        })
    })
  })

  // Write functions

  test('create', () => {
    return create().then(function(document) {
      expect('ref' in document).toBeTruthy()
      expect('ts' in document).toBeTruthy()
      expect(document.ref.collection).toEqual(collectionRef)
    })
  })

  test('update', () => {
    return create().then(function(i) {
      var ref = i.ref
      return client
        .query(query.Update(ref, { data: { m: 9 } }))
        .then(function(got) {
          expect(got.data).toEqual({ n: 0, m: 9 })
          return client.query(query.Update(ref, { data: { m: null } }))
        })
        .then(function(got) {
          expect(got.data).toEqual({ n: 0 })
        })
    })
  })

  test('replace', () => {
    return create()
      .then(function(i) {
        var ref = i.ref
        return client.query(query.Replace(ref, { data: { m: 9 } }))
      })
      .then(function(got) {
        expect(got.data).toEqual({ m: 9 })
      })
  })

  test('delete', () => {
    return create().then(function(i) {
      var ref = i.ref
      client.query(query.Delete(ref)).then(function() {
        assertQuery(query.Exists(ref), false)
      })
    })
  })

  test('insert', () => {
    return createThimble({ weight: 1 }).then(function(document) {
      var ref = document.ref
      var ts = document.ts
      var prevTs = ts - 1

      var inserted = { data: { weight: 0 } }

      return client
        .query(query.Insert(ref, prevTs, 'create', inserted))
        .then(function() {
          return client.query(query.Get(ref, prevTs))
        })
        .then(function(old) {
          expect(old.data).toEqual({ weight: 0 })
        })
    })
  })

  test('remove', () => {
    return createThimble({ weight: 0 }).then(function(document) {
      var ref = document.ref

      return client
        .query(query.Replace(ref, { data: { weight: 1 } }))
        .then(function(newDocument) {
          return assertQuery(query.Get(ref), newDocument)
            .then(function() {
              return client.query(query.Remove(ref, newDocument.ts, 'create'))
            })
            .then(function() {
              return assertQuery(query.Get(ref), document)
            })
        })
    })
  })

  test('create function', () => {
    var body = query.Query(function(x) {
      return x
    })

    return client
      .query(query.CreateFunction({ name: 'a_function', body: body }))
      .then(function() {
        return assertQuery(query.Exists(query.Function('a_function')), true)
      })
  })

  test('create role', () => {
    return withNewDatabase().then(function(client) {
      return client
        .query(
          query.CreateRole({
            name: 'a_role',
            privileges: [
              {
                resource: query.Databases(),
                actions: { read: true },
              },
            ],
          })
        )
        .then(function() {
          return assertQueryWithClient(
            client,
            query.Exists(query.Role('a_role')),
            true
          )
        })
    })
  })

  test('create access provider', async () => {
    const providerName = util.randomString('provider_')
    const issuerName = util.randomString('issuer_')
    const jwksUri = util.randomString()
    const fullUri = `https://${jwksUri}.auth0.com`

    // Successful instantiation with required fields
    const provider = await adminClient.query(
      query.CreateAccessProvider({
        name: providerName,
        issuer: issuerName,
        jwks_uri: fullUri,
      })
    )

    expect(provider.name).toEqual(providerName)
    expect(provider.issuer).toEqual(issuerName)
    expect(provider.jwks_uri).toEqual(fullUri)

    // Failure due to non-unique issuer
    try {
      await adminClient.query(
        query.CreateAccessProvider({
          name: 'duplicate_provider',
          issuer: issuerName,
          jwks_uri: 'https://db.fauna.com',
        })
      )
    } catch (error) {
      expect(error).toBeInstanceOf(errors.BadRequest)
    }

    // Failure due to missing name
    try {
      await adminClient.query(
        query.CreateAccessProvider({
          name: null,
          issuer: issuerName,
          jwks_uri: fullUri,
        })
      )
    } catch (error) {
      expect(error).toBeInstanceOf(errors.BadRequest)
    }

    // Failure due to missing issuer
    try {
      await adminClient.query(
        query.CreateAccessProvider({
          name: providerName,
          issuer: null,
          jwks_uri: fullUri,
        })
      )
    } catch (error) {
      expect(error).toBeInstanceOf(errors.BadRequest)
    }

    // Failure due to invalid URI
    try {
      await adminClient.query(
        query.CreateAccessProvider({
          name: providerName,
          issuer: issuerName,
          jwks_uri: jwksUri,
        })
      )
    } catch (error) {
      expect(error).toBeInstanceOf(errors.BadRequest)
    }
  })

  // Sets

  test('events', () => {
    return create().then(function(created) {
      var ref = created['ref']

      return client
        .query(query.Update(ref, { data: { n: 100 } }))
        .then(function() {
          return client.query(query.Delete(ref)).then(function() {
            return client
              .query(query.Paginate(query.Events(ref)))
              .then(function(result) {
                var events = result['data']

                expect(events.length).toEqual(3)

                expect(events[0].action).toEqual('create')
                expect(events[0].document).toEqual(ref)

                expect(events[1].action).toEqual('update')
                expect(events[1].document).toEqual(ref)

                expect(events[2].action).toEqual('delete')
                expect(events[2].document).toEqual(ref)
              })
          })
        })
    })
  })

  test('singleton', () => {
    return create().then(function(created) {
      var ref = created['ref']

      return client
        .query(query.Update(ref, { data: { n: 100 } }))
        .then(function() {
          return client.query(query.Delete(ref)).then(function() {
            return client
              .query(query.Paginate(query.Events(query.Singleton(ref))))
              .then(function(result) {
                var events = result['data']

                expect(events.length).toEqual(2)

                expect(events[0].action).toEqual('add')
                expect(events[0].document).toEqual(ref)

                expect(events[1].action).toEqual('remove')
                expect(events[1].document).toEqual(ref)
              })
          })
        })
    })
  })

  test('match', () => {
    return assertSet(nSet(1), [refN1, refN1M1])
  })

  test('union', () => {
    return assertSet(query.Union(nSet(1), mSet(1)), [refN1, refM1, refN1M1])
  })

  test('merge', () => {
    var p1 = assertQuery(query.Merge({}, { x: 10, y: 20 }), { x: 10, y: 20 })
    var p2 = assertQuery(query.Merge({ one: 1 }, { two: 2 }), {
      one: 1,
      two: 2,
    })
    var p3 = assertQuery(
      query.Merge({ x: 'x', y: 'y', z: 'z' }, { z: 'Zzz' }),
      { x: 'x', y: 'y', z: 'Zzz' }
    )
    var p4 = assertQuery(
      query.Merge({}, [{ x: 'x' }, { y: 'y' }, { z: 'z' }]),
      { x: 'x', y: 'y', z: 'z' }
    )
    var p5 = assertQuery(
      query.Merge(
        { x: 'A' },
        { x: 'x', y: 'y', z: 'z' },
        query.Lambda((key, left, right) => {
          return left
        })
      ),
      { x: 'A' }
    )

    return Promise.all([p1, p2, p3, p4, p5])
  })

  test('intersection', () => {
    return assertSet(query.Intersection(nSet(1), mSet(1)), [refN1M1])
  })

  test('difference', () => {
    return assertSet(query.Difference(nSet(1), mSet(1)), [refN1]) // but not refN1M1
  })

  test('distinct', () => {
    var nonDistinctP = assertSet(query.Match(nCoveredIndexRef, 1), [10, 10, 15])
    var distinctP = assertSet(
      query.Distinct(query.Match(nCoveredIndexRef, 1)),
      [10, 15]
    )

    return Promise.all([nonDistinctP, distinctP])
  })

  test('join', () => {
    return create({ n: 12 })
      .then(function(res1) {
        return create({ n: 12 }).then(function(res2) {
          return [res1.ref, res2.ref]
        })
      })
      .then(function(referenced) {
        return create({ m: referenced[0] })
          .then(function(res1) {
            return create({ m: referenced[1] }).then(function(res2) {
              return [res1.ref, res2.ref]
            })
          })
          .then(function(referencers) {
            var source = nSet(12)

            var p1 = assertSet(source, referenced)

            // For each obj with n=12, get the set of elements whose data.m refers to it.
            var joined = query.Join(source, function(a) {
              return query.Match(mIndexRef, a)
            })
            var p2 = assertSet(joined, referencers)

            var joinedNonLambda = query.Join(source, mIndexRef)
            var p3 = assertSet(joinedNonLambda, referencers)
            return Promise.all([p1, p2, p3])
          })
      })
  })

  // Authentication

  test('range', () => {
    return client
      .query(query.CreateCollection({ name: 'range_cls' }))
      .then(function(cls) {
        return client
          .query(
            query.CreateIndex({
              name: 'range_idx',
              source: cls.ref,
              values: [{ field: ['data', 'value'] }],
              active: true,
            })
          )
          .then(function(index) {
            return client
              .query(
                query.Foreach(
                  range(1, 20),
                  query.Lambda(i =>
                    query.Create(cls.ref, { data: { value: i } })
                  )
                )
              )
              .then(function() {
                var m = query.Match(index.ref)

                var p1 = client
                  .query(query.Paginate(query.Range(m, 3, 7)))
                  .then(function(returned) {
                    expect(returned).toEqual({ data: range(3, 7) })
                  })

                var p2 = client
                  .query(
                    query.Paginate(
                      query.Union(query.Range(m, 1, 10), query.Range(m, 11, 20))
                    )
                  )
                  .then(function(returned) {
                    expect(returned).toEqual({ data: range(1, 20) })
                  })

                var p3 = client
                  .query(
                    query.Paginate(
                      query.Difference(
                        query.Range(m, 1, 20),
                        query.Range(m, 11, 20)
                      )
                    )
                  )
                  .then(function(returned) {
                    expect(returned).toEqual({ data: range(1, 10) })
                  })

                var p4 = client
                  .query(
                    query.Paginate(
                      query.Intersection(
                        query.Range(m, 1, 20),
                        query.Range(m, 5, 15)
                      )
                    )
                  )
                  .then(function(returned) {
                    expect(returned).toEqual({ data: range(5, 15) })
                  })

                return Promise.all([p1, p2, p3, p4])
              })
          })
      })
  })

  test('login/logout', () => {
    return client
      .query(
        query.Create(collectionRef, { credentials: { password: 'sekrit' } })
      )
      .then(function(result) {
        var documentRef = result.ref
        return client
          .query(query.Login(documentRef, { password: 'sekrit' }))
          .then(async function(result2) {
            var secret = result2.secret
            var instanceClient = util.getClient({ secret: secret })

            return instanceClient
              .query(query.Select('ref', query.Get(documentRef)))
              .then(function(result3) {
                expect(result3).toEqual(documentRef)

                return instanceClient.query(query.Logout(true))
              })
              .then(function(logoutResult) {
                expect(logoutResult).toBe(true)
              })
          })
      })
  })

  test('identify', () => {
    return client
      .query(
        query.Create(collectionRef, { credentials: { password: 'sekrit' } })
      )
      .then(function(result) {
        var documentRef = result.ref
        return assertQuery(query.Identify(documentRef, 'sekrit'), true)
      })
  })

  test('has_identity', () => {
    return client
      .query(
        query.Create(collectionRef, { credentials: { password: 'sekrit' } })
      )
      .then(function(result) {
        return client
          .query(query.Login(result['ref'], { password: 'sekrit' }))
          .then(function(login) {
            var new_client = util.getClient({ secret: login['secret'] })

            return Promise.all([
              assertQueryWithClient(client, query.HasIdentity(), false),
              assertQueryWithClient(new_client, query.HasIdentity(), true),
            ])
          })
      })
  })

  test('identity', () => {
    return client
      .query(
        query.Create(collectionRef, { credentials: { password: 'sekrit' } })
      )
      .then(function(result) {
        return client
          .query(query.Login(result['ref'], { password: 'sekrit' }))
          .then(function(login) {
            var new_client = util.getClient({ secret: login['secret'] })

            return assertQueryWithClient(
              new_client,
              query.Identity(),
              result['ref']
            )
          })
      })
  })

  // String functions

  test('concat', () => {
    var p1 = assertQuery(query.Concat(['a', 'b', 'c']), 'abc')
    var p2 = assertQuery(query.Concat([]), '')
    var p3 = assertQuery(query.Concat(['a', 'b', 'c'], '.'), 'a.b.c')

    return Promise.all([p1, p2, p3])
  })

  test('casefold', () => {
    return Promise.all([
      assertQuery(query.Casefold('Hen Wen'), 'hen wen'),

      // https://unicode.org/reports/tr15/
      assertQuery(query.Casefold('\u212B', 'NFD'), 'A\u030A'),
      assertQuery(query.Casefold('\u212B', 'NFC'), '\u00C5'),
      assertQuery(query.Casefold('\u1E9B\u0323', 'NFKD'), '\u0073\u0323\u0307'),
      assertQuery(query.Casefold('\u1E9B\u0323', 'NFKC'), '\u1E69'),

      assertQuery(query.Casefold('\u212B', 'NFKCCaseFold'), '\u00E5'),
    ])
  })

  test('containsstr', () => {
    return Promise.all([
      assertQuery(query.ContainsStr('ABC', 'A'), true),
      assertQuery(query.ContainsStr('ABC', 'D'), false),
      assertQuery(query.ContainsStr('a big apple', 'g a'), true),
    ])
  })

  test('containsstrregex', () => {
    return Promise.all([
      assertQuery(query.ContainsStrRegex('ABCDEFGHIJK', '[A-Z]'), true),
      assertQuery(query.ContainsStrRegex('1234567890', '[A-Z]'), false),
      assertQuery(query.ContainsStrRegex('ABCDEFGHIJK', '[a-z]'), false),
    ])
  })

  test('startswith', () => {
    return Promise.all([
      assertQuery(query.StartsWith('ABCDEFGHIJK', 'ABC'), true),
      assertQuery(query.StartsWith('1234567890', '1234567890'), true),
      assertQuery(query.StartsWith('ABCDEFGHIJK', 'BCD'), false),
    ])
  })

  test('endswith', () => {
    return Promise.all([
      assertQuery(query.EndsWith('ABCDEFGHIJK', 'IJK'), true),
      assertQuery(query.EndsWith('1234567890', '1234567890'), true),
      assertQuery(query.EndsWith('ABCDEFGHIJK', 'HIJ'), false),
    ])
  })

  test('regexescape', () => {
    return Promise.all([
      assertQuery(query.RegexEscape('ABCDEF'), '\\QABCDEF\\E'),
    ])
  })

  test('findstr', () => {
    var p1 = assertQuery(query.FindStr('ABC', 'A'), 0)
    var p2 = assertQuery(query.FindStr('ABC', 'A', 0), 0)
    var p3 = assertQuery(query.FindStr('ABC', 'A', 1), -1)
    var p4 = assertQuery(query.FindStr('a big apple', 'a', 2), 6)

    return Promise.all([p1, p2, p3, p4])
  })

  test('findstrregex', () => {
    var p1 = assertQuery(query.FindStrRegex('ABC', 'A'), [
      { start: 0, end: 0, data: 'A' },
    ])
    var p2 = assertQuery(query.FindStrRegex('ABCAB', 'AB'), [
      { start: 0, end: 1, data: 'AB' },
      { start: 3, end: 4, data: 'AB' },
    ])
    var p3 = assertQuery(query.FindStrRegex('one fish two Fish', '[fF]ish'), [
      { start: 4, end: 7, data: 'fish' },
      { start: 13, end: 16, data: 'Fish' },
    ])

    return Promise.all([p1, p2, p3])
  })

  test('length', () => {
    var p1 = assertQuery(query.Length(''), 0)
    var p2 = assertQuery(query.Length('A'), 1)
    var p3 = assertQuery(query.Length('ApPle'), 5)
    var p4 = assertQuery(query.Length('two words'), 9)

    return Promise.all([p1, p2, p3, p4])
  })

  test('lowercase', () => {
    var p1 = assertQuery(query.LowerCase(''), '')
    var p2 = assertQuery(query.LowerCase('A'), 'a')
    var p3 = assertQuery(query.LowerCase('ApPle'), 'apple')
    var p4 = assertQuery(query.LowerCase('İstanbul'), 'i̇stanbul')

    return Promise.all([p1, p2, p3, p4])
  })

  test('ltrim', () => {
    var p1 = assertQuery(query.LTrim(''), '')
    var p2 = assertQuery(query.LTrim('    A'), 'A')
    var p3 = assertQuery(query.LTrim('\t\n\t\n  Apple'), 'Apple')
    var p4 = assertQuery(query.LTrim(' A B C'), 'A B C')

    return Promise.all([p1, p2, p3, p4])
  })

  test('ngram', () => {
    return Promise.all([
      assertQuery(query.NGram('what'), ['w', 'wh', 'h', 'ha', 'a', 'at', 't']),
      assertQuery(query.NGram('what', 2, 3), ['wh', 'wha', 'ha', 'hat', 'at']),

      assertQuery(query.NGram(['john', 'doe']), [
        'j',
        'jo',
        'o',
        'oh',
        'h',
        'hn',
        'n',
        'd',
        'do',
        'o',
        'oe',
        'e',
      ]),
      assertQuery(query.NGram(['john', 'doe'], 3, 4), [
        'joh',
        'john',
        'ohn',
        'doe',
      ]),
    ])
  })

  test('repeat', () => {
    var p1 = assertQuery(query.Repeat('A'), 'AA')
    var p2 = assertQuery(query.Repeat('ABC', 3), 'ABCABCABC')

    return Promise.all([p1, p2])
  })

  test('replacestr', () => {
    var p1 = assertQuery(query.ReplaceStr('ABCDE', 'AB', 'AA'), 'AACDE')
    var p2 = assertQuery(
      query.ReplaceStr('One Fish Two Fish', 'Fish', 'Cat'),
      'One Cat Two Cat'
    )

    return Promise.all([p1, p2])
  })

  test('replacestrregex', () => {
    var p1 = assertQuery(query.ReplaceStrRegex('ABCDE', 'AB', 'AA'), 'AACDE')
    var p2 = assertQuery(
      query.ReplaceStrRegex('One Fish Two fish', '[Ff]ish', 'Cat'),
      'One Cat Two Cat'
    )

    return Promise.all([p1, p2])
  })

  test('rtrim', () => {
    var p1 = assertQuery(query.RTrim('A\t\n   '), 'A')
    var p2 = assertQuery(query.RTrim('ABC DE F '), 'ABC DE F')

    return Promise.all([p1, p2])
  })

  test('space', () => {
    var p1 = assertQuery(query.Space(0), '')
    var p2 = assertQuery(query.Space(5), '     ')

    return Promise.all([p1, p2])
  })

  test('substring', () => {
    var p1 = assertQuery(query.SubString('ABCDEF', -3), 'DEF')
    var p2 = assertQuery(query.SubString('ABCDEF', 0, 3), 'ABC')

    return Promise.all([p1, p2])
  })

  test('titlecase', () => {
    var p1 = assertQuery(
      query.TitleCase('one fISH tWo FISH'),
      'One Fish Two Fish'
    )
    var p2 = assertQuery(query.TitleCase('ABC DEF'), 'Abc Def')

    return Promise.all([p1, p2])
  })

  test('trim', () => {
    var p1 = assertQuery(query.Trim('   A   '), 'A')
    var p2 = assertQuery(query.Trim('\t\nABC DEF\t\n   '), 'ABC DEF')

    return Promise.all([p1, p2])
  })

  test('uppercase', () => {
    var p1 = assertQuery(query.UpperCase('a'), 'A')
    var p2 = assertQuery(query.UpperCase('abc def'), 'ABC DEF')

    return Promise.all([p1, p2])
  })

  test('format', () => {
    var p1 = assertQuery(
      query.Format('%3$s%1$s %2$s', 'DB', 'rocks', 'Fauna'),
      'FaunaDB rocks'
    )
    var p2 = assertQuery(query.Format('%.4f', 3.14), '3.1400')
    var p3 = assertQuery(
      query.Format('%s %d %.2f', 'Hey', 1995, 6.02),
      'Hey 1995 6.02'
    )
    var p4 = assertQuery(query.Format('always 100%%'), 'always 100%')

    return Promise.all([p1, p2, p3, p4])
  })

  // Time and date functions

  test('time', () => {
    var time = '1970-01-01T00:00:00.123456789Z'
    var p1 = assertQuery(query.Time(time), new FaunaTime(time))
    // 'now' refers to the current time.
    var p2 = client.query(query.Time('now')).then(function(result) {
      expect(result).toBeInstanceOf(FaunaTime)
    })

    return Promise.all([p1, p2])
  })

  test('epoch', () => {
    var p1 = assertQuery(
      query.Epoch(12, 'second'),
      new FaunaTime('1970-01-01T00:00:12Z')
    )
    var nanoTime = new FaunaTime('1970-01-01T00:00:00.123456789Z')
    var p2 = assertQuery(query.Epoch(123456789, 'nanosecond'), nanoTime)
    return Promise.all([p1, p2])
  })

  test('time_add', () => {
    var p1 = assertQuery(
      query.TimeAdd(query.Epoch(0, 'second'), 1, 'hour'),
      new FaunaTime('1970-01-01T01:00:00Z')
    )
    var p2 = assertQuery(
      query.TimeAdd(query.Date('1970-01-01'), 1, 'day'),
      new FaunaDate('1970-01-02')
    )

    return Promise.all([p1, p2])
  })

  test('time_subtract', () => {
    var p1 = assertQuery(
      query.TimeSubtract(query.Epoch(0, 'second'), 1, 'hour'),
      new FaunaTime('1969-12-31T23:00:00Z')
    )
    var p2 = assertQuery(
      query.TimeSubtract(query.Date('1970-01-01'), 1, 'day'),
      new FaunaDate('1969-12-31')
    )

    return Promise.all([p1, p2])
  })

  test('time_diff', () => {
    var p1 = assertQuery(
      query.TimeDiff(
        query.Epoch(0, 'second'),
        query.Epoch(1, 'second'),
        'second'
      ),
      1
    )
    var p2 = assertQuery(
      query.TimeDiff(query.Date('1970-01-01'), query.Date('1970-01-02'), 'day'),
      1
    )

    return Promise.all([p1, p2])
  })

  test('date', () => {
    return assertQuery(query.Date('1970-01-01'), new FaunaDate('1970-01-01'))
  })

  test('now', () => {
    return Promise.all([
      assertQuery(query.Equals(query.Now(), query.Time('now')), true),
      client.query(query.Now()).then(function(t0) {
        return client.query(query.Now()).then(function(t1) {
          return assertQuery(query.LTE(t0, t1, query.Now()), true)
        })
      }),
    ])
  })

  // Miscellaneous functions
  test('new_id', () => {
    return client.query(query.NewId()).then(function(res) {
      var parsed = parseInt(res)
      expect(parsed).not.toBe()
      expect(typeof parsed).toBe('number')
    })
  })

  test('index', () => {
    return client.query(query.Index('widgets_by_n')).then(function(res) {
      expect(res).toEqual(nIndexRef)
    })
  })

  test('collection', () => {
    return client.query(query.Collection('widgets')).then(function(res) {
      expect(res).toEqual(collectionRef)
    })
  })

  test('equals', () => {
    var p1 = assertQuery(query.Equals(1, 1, 1), true)
    var p2 = assertQuery(query.Equals(1, 1, 2), false)
    var p3 = assertQuery(query.Equals(1), true)
    var p4 = assertQuery(query.Equals({ a: 10, b: 20 }, { a: 10, b: 20 }), true)
    return Promise.all([p1, p2, p3, p4])
  })

  test('contains', () => {
    var obj = { a: { b: 1 } }
    var p1 = assertQuery(query.Contains(['a', 'b'], obj), true)
    var p2 = assertQuery(query.Contains('a', obj), true)
    var p3 = assertQuery(query.Contains(['a', 'c'], obj), false)
    return Promise.all([p1, p2, p3])
  })

  test('contains_value arrays', () => {
    var arr = [1, [2, 3]]
    var nestedArrValues = [[1], [2], [3]]
    var objectsInArray = [{ id: 1 }, { id: 2 }]

    var p1 = assertQuery(query.ContainsValue(1, arr), true)
    var p2 = assertQuery(query.ContainsValue([2, 3], arr), true)
    var p3 = assertQuery(query.ContainsValue([2], nestedArrValues), true)
    var p4 = assertQuery(query.ContainsValue({ id: 2 }, objectsInArray), true)
    var p5 = assertQuery(query.ContainsValue({ id: 3 }, objectsInArray), false)
    return Promise.all([p1, p2, p3, p4, p5])
  })

  test('contains_value object', () => {
    var obj = {
      guitar: 'trey',
      bass: 'mike',
      piano: 'paige',
      drums: 'fish',
      members: 4,
      instruments: ['guitar', 'bass', 'piano', 'drums'],
    }

    var nestedObj = {
      burger: {
        ingredients: {
          protein: 'beef',
        },
      },
      burrito: {
        ingredients: {
          protein: 'chicken',
        },
      },
    }

    var p1 = assertQuery(query.ContainsValue('trey', obj), true)
    var p2 = assertQuery(query.ContainsValue('kuroda', obj), false)

    var p3 = assertQuery(query.ContainsValue(4, obj), true)
    var p4 = assertQuery(query.ContainsValue(40, obj), false)

    var p5 = assertQuery(
      query.ContainsValue(['guitar', 'bass', 'piano', 'drums'], obj),
      true
    )
    var p6 = assertQuery(
      query.ContainsValue(
        {
          ingredients: {
            protein: 'beef',
          },
        },
        nestedObj
      ),
      true
    )
    return Promise.all([p1, p2, p3, p4, p5, p6])
  })

  test('contains_value refs', async () => {
    const docData = {
      data: {
        group: 'Run the Jewels',
        members: ['El-P', 'Killer Mike'],
      },
    }
    const newCollection = await client.query(
      query.CreateCollection({ name: 'drums' })
    )
    const newDoc = await client.query(query.Create(newCollection.ref, docData))

    assertQuery(query.ContainsValue(docData.data, newDoc), true)
    assertQuery(query.ContainsValue(newCollection.ref, newDoc.ref), true)
    assertQuery(query.ContainsValue(newCollection.ts, newDoc), false)
  })

  test('contains_value page', async () => {
    const page = await client.query(query.Paginate(query.Indexes()))
    const indexRef = await client.query(query.Index('widgets_by_m'))
    assertQuery(query.ContainsValue(indexRef, page.data), true)
  })

  test('contains_value scalar types', async () => {
    assertBadQuery(query.ContainsValue('a', 'abc'), errors.BadRequest)
    assertBadQuery(query.ContainsValue(true, true), errors.BadRequest)
    assertBadQuery(query.ContainsValue(1, 123), errors.BadRequest)
  })

  test('contains_field', () => {
    var obj = { band: 'phish', members: { trey: 'guitar', mike: 'bass' } }

    // Handles strings
    var queryOne = assertQuery(query.ContainsField('band', obj), true)

    // Does not find nested fields
    var queryTwo = assertQuery(query.ContainsField('trey', obj), false)

    // Rejects arrays
    var queryThree = assertBadQuery(
      query.ContainsField(['band'], obj),
      errors.BadRequest
    )

    // Rejects objects
    var queryFour = assertBadQuery(
      query.ContainsField({ members: { trey: 'guitar', mike: 'bass' } }, obj),
      errors.BadRequest
    )

    // Rejects numbers
    var queryFive = assertBadQuery(
      query.ContainsField(10, obj),
      errors.BadRequest
    )

    return Promise.all([queryOne, queryTwo, queryThree, queryFour, queryFive])
  })

  test('contains_path', () => {
    var obj = { a: { b: 1 } }
    var p1 = assertQuery(query.ContainsPath(['a', 'b'], obj), true)
    var p2 = assertQuery(query.ContainsPath('a', obj), true)
    var p3 = assertQuery(query.ContainsPath(['a', 'c'], obj), false)
    return Promise.all([p1, p2, p3])
  })

  test('select', () => {
    var obj = { a: { b: 1 } }
    var p1 = assertQuery(query.Select('a', obj), { b: 1 })
    var p2 = assertQuery(query.Select(['a', 'b'], obj), 1)
    var p3 = assertQuery(query.Select('c', obj, null), null)
    var p4 = assertQuery(query.Select('c', obj, 'default'), 'default')
    var p5 = assertBadQuery(query.Select('c', obj), errors.NotFound)
    return Promise.all([p1, p2, p3, p4, p5])
  })

  test('select for array', () => {
    var arr = [1, 2, 3]
    var p1 = assertQuery(query.Select(2, arr), 3)
    var p2 = assertBadQuery(query.Select(3, arr), errors.NotFound)
    return Promise.all([p1, p2])
  })

  test('abs', () => {
    var p1 = assertQuery(query.Abs(10), 10)
    var p2 = assertQuery(query.Abs(-10), 10)
    return Promise.all([p1, p2])
  })

  test('add', () => {
    return assertQuery(query.Add(2, 3, 5), 10)
  })

  test('bitand', () => {
    var p1 = assertQuery(query.BitAnd(1, 0), 0)
    var p2 = assertQuery(query.BitAnd(7, 3), 3)
    return Promise.all([p1, p2])
  })

  test('bitnot', () => {
    var p1 = assertQuery(query.BitNot(0), -1)
    var p2 = assertQuery(query.BitNot(1), -2)
    return Promise.all([p1, p2])
  })

  test('bitor', () => {
    var p1 = assertQuery(query.BitOr(0, 1, 0, 1), 1)
    var p2 = assertQuery(query.BitOr(1, 2, 4), 7)
    return Promise.all([p1, p2])
  })

  test('bitxor', () => {
    var p1 = assertQuery(query.BitXor(0, 1), 1)
    var p2 = assertQuery(query.BitXor(1, 2, 4), 7)
    return Promise.all([p1, p2])
  })

  test('ceil', () => {
    var p1 = assertQuery(query.Ceil(1.2), 2)
    var p2 = assertQuery(query.Ceil(1.8), 2)
    return Promise.all([p1, p2])
  })

  test('divide', () => {
    // TODO: can't make this query because 2.0 === 2
    // await assertQuery(query.Divide(2, 3, 5), 2/15)
    var p1 = assertQuery(query.Divide(2), 2)
    var p2 = assertBadQuery(query.Divide(1, 0))
    return Promise.all([p1, p2])
  })

  test('floor', () => {
    var p1 = assertQuery(query.Floor(1.2), 1)
    var p2 = assertQuery(query.Floor(1.8), 1)
    return Promise.all([p1, p2])
  })

  test('max', () => {
    return assertQuery(query.Max(2, 3, 5, 4), 5)
  })

  test('min', () => {
    return assertQuery(query.Min(2, 3, 5, 4), 2)
  })

  test('modulo', () => {
    var p1 = assertQuery(query.Modulo(5, 2), 1)
    // This is (15 % 10) % 2
    var p2 = assertQuery(query.Modulo(15, 10, 2), 1)
    var p3 = assertQuery(query.Modulo(2), 2)
    var p4 = assertBadQuery(query.Modulo(1, 0))
    return Promise.all([p1, p2, p3, p4])
  })

  test('multiply', () => {
    return assertQuery(query.Multiply(2, 3, 5), 30)
  })

  test('round', () => {
    var p1 = assertQuery(query.Round(155.678, -1), 160)
    var p2 = assertQuery(query.Round(155.678, 0), 156)
    var p3 = assertQuery(query.Round(155.678, 1), 155.7)
    var p4 = assertQuery(query.Round(155.678, 2), 155.68)
    return Promise.all([p1, p2, p3, p4])
  })

  test('subtract', () => {
    var p1 = assertQuery(query.Subtract(2, 3, 5), -6)
    var p2 = assertQuery(query.Subtract(2), 2)
    return Promise.all([p1, p2])
  })

  test('sign', () => {
    var p1 = assertQuery(query.Sign(1.2), 1)
    var p2 = assertQuery(query.Sign(1.8), 1)
    return Promise.all([p1, p2])
  })

  test('sqrt', () => {
    var p1 = assertQuery(query.Sqrt(16), 4)
    var p2 = assertQuery(query.Sqrt(4), 2)
    return Promise.all([p1, p2])
  })

  test('trunc', () => {
    var p1 = assertQuery(query.Trunc(155.678, -1), 150)
    var p2 = assertQuery(query.Trunc(155.678, 0), 155)
    var p3 = assertQuery(query.Trunc(155.678, 1), 155.6)
    var p4 = assertQuery(query.Trunc(155.678, 2), 155.67)
    return Promise.all([p1, p2, p3, p4])
  })

  test('count, sum, mean', () => {
    const values = Array.from({ length: 100 }, (v, k) => k + 1) // array 1-100

    return client
      .query(query.CreateCollection({ name: 'math_collection' }))
      .then(function(coll) {
        return client
          .query(
            query.CreateIndex({
              name: 'math_collection_index',
              source: coll.ref,
              values: [{ field: ['data', 'value'] }],
              active: true,
            })
          )
          .then(function(index) {
            return client.query(
              query.Foreach(
                values,
                query.Lambda(
                  'i',
                  query.Create(coll.ref, { data: { value: query.Var('i') } })
                )
              )
            )
          })
          .then(function() {
            return Promise.all([
              assertQuery(query.Count(values), 100),
              assertQuery(query.Sum(values), 5050),
              assertQuery(query.Mean(values), 50.5),

              assertQuery(
                query.Count(query.Match(query.Index('math_collection_index'))),
                100
              ),
              assertQuery(
                query.Sum(query.Match(query.Index('math_collection_index'))),
                5050
              ),
              assertQuery(
                query.Mean(query.Match(query.Index('math_collection_index'))),
                50.5
              ),

              assertQuery(
                query.Select(
                  ['data'],
                  query.Count(
                    query.Paginate(
                      query.Match(query.Index('math_collection_index')),
                      { size: 1000 }
                    )
                  )
                ),
                [100]
              ),
              assertQuery(
                query.Select(
                  ['data'],
                  query.Sum(
                    query.Paginate(
                      query.Match(query.Index('math_collection_index')),
                      { size: 1000 }
                    )
                  )
                ),
                [5050]
              ),
              assertQuery(
                query.Select(
                  ['data'],
                  query.Mean(
                    query.Paginate(
                      query.Match(query.Index('math_collection_index')),
                      { size: 1000 }
                    )
                  )
                ),
                [50.5]
              ),
            ])
          })
      })
  })

  test('any, all', () => {
    var collName = util.randomString('collection_')
    var indexName = util.randomString('index_')

    return client
      .query(query.CreateCollection({ name: collName }))
      .then(function() {
        return client.query(
          query.CreateIndex({
            name: indexName,
            source: query.Collection(collName),
            active: true,
            terms: [{ field: ['data', 'foo'] }],
            values: [{ field: ['data', 'value'] }],
          })
        )
      })
      .then(function() {
        var coll = query.Collection(collName)

        return client.query(
          query.Do(
            query.Create(coll, { data: { foo: 'true', value: true } }),
            query.Create(coll, { data: { foo: 'true', value: true } }),
            query.Create(coll, { data: { foo: 'true', value: true } }),

            query.Create(coll, { data: { foo: 'false', value: false } }),
            query.Create(coll, { data: { foo: 'false', value: false } }),
            query.Create(coll, { data: { foo: 'false', value: false } }),

            query.Create(coll, { data: { foo: 'mixed', value: true } }),
            query.Create(coll, { data: { foo: 'mixed', value: false } }),
            query.Create(coll, { data: { foo: 'mixed', value: true } }),
            query.Create(coll, { data: { foo: 'mixed', value: false } })
          )
        )
      })
      .then(function() {
        var index = query.Index(indexName)
        var dataPath = ['data', 0]

        var p1 = assertQuery(query.Any([false, false, false]), false)
        var p2 = assertQuery(query.Any([true, false, true]), true)
        var p3 = assertQuery(
          query.Select(
            dataPath,
            query.Any(query.Paginate(query.Match(index, 'true')))
          ),
          true
        )
        var p4 = assertQuery(
          query.Select(
            dataPath,
            query.Any(query.Paginate(query.Match(index, 'false')))
          ),
          false
        )
        var p5 = assertQuery(
          query.Select(
            dataPath,
            query.Any(query.Paginate(query.Match(index, 'mixed')))
          ),
          true
        )
        var p6 = assertQuery(query.Any(query.Match(index, 'true')), true)
        var p7 = assertQuery(query.Any(query.Match(index, 'false')), false)
        var p8 = assertQuery(query.Any(query.Match(index, 'mixed')), true)

        var p9 = assertQuery(query.All([true, true, true]), true)
        var p10 = assertQuery(query.All([true, false, true]), false)
        var p11 = assertQuery(
          query.Select(
            dataPath,
            query.All(query.Paginate(query.Match(index, 'true')))
          ),
          true
        )
        var p12 = assertQuery(
          query.Select(
            dataPath,
            query.All(query.Paginate(query.Match(index, 'false')))
          ),
          false
        )
        var p13 = assertQuery(
          query.Select(
            dataPath,
            query.All(query.Paginate(query.Match(index, 'mixed')))
          ),
          false
        )
        var p14 = assertQuery(query.All(query.Match(index, 'true')), true)
        var p15 = assertQuery(query.All(query.Match(index, 'false')), false)
        var p16 = assertQuery(query.All(query.Match(index, 'mixed')), false)

        return Promise.all([
          p1,
          p2,
          p3,
          p4,
          p5,
          p6,
          p7,
          p8,
          p9,
          p10,
          p11,
          p12,
          p13,
          p14,
          p15,
          p16,
        ])
      })
  })

  test('acos', () => {
    return assertQuery(query.Trunc(query.Acos(0.5), 2), 1.04)
  })

  test('asin', () => {
    var p1 = assertQuery(query.Trunc(query.Asin(0.5), 2), 0.52)
    var p2 = assertQuery(query.Trunc(query.Asin(0), 2), 0)
    return Promise.all([p1, p2])
  })

  test('atan', () => {
    var p1 = assertQuery(query.Trunc(query.Atan(0.5), 2), 0.46)
    var p2 = assertQuery(query.Trunc(query.Atan(0), 2), 0)
    return Promise.all([p1, p2])
  })

  test('cos', () => {
    return assertQuery(query.Cos(0), 1)
  })

  test('cosh', () => {
    return assertQuery(query.Trunc(query.Cosh(7.6), 1), 999)
  })

  test('degres', () => {
    return assertQuery(query.Trunc(query.Degrees(6.29), 0), 360)
  })

  test('exp', () => {
    return assertQuery(query.Trunc(query.Exp(5), 0), 148)
  })

  test('hypot', () => {
    return assertQuery(query.Hypot(query.Hypot(3, 4), 0), 5)
  })

  test('ln', () => {
    return assertQuery(query.Trunc(query.Ln(1), 0), 0)
  })

  test('log', () => {
    return assertQuery(query.Trunc(query.Log(100), 0), 2)
  })

  test('pow', () => {
    return assertQuery(query.Pow(3, 2), 9)
  })

  test('radians', () => {
    return assertQuery(query.Trunc(query.Radians(360), 1), 6.2)
  })

  test('sin', () => {
    return assertQuery(query.Trunc(query.Sin(0), 0), 0)
  })

  test('sinh', () => {
    return assertQuery(query.Trunc(query.Sinh(4), 0), 27)
  })

  test('tan', () => {
    return assertQuery(query.Trunc(query.Tan(0), 0), 0)
  })

  test('tanh', () => {
    return assertQuery(query.Trunc(query.Tanh(100), 0), 1)
  })

  test('lt', () => {
    return assertQuery(query.LT(1, 2), true)
  })

  test('lte', () => {
    return assertQuery(query.LTE(1, 1), true)
  })

  test('gt', () => {
    return assertQuery(query.GT(2, 1), true)
  })

  test('gte', () => {
    return assertQuery(query.GTE(1, 1), true)
  })

  test('and', () => {
    var p1 = assertQuery(query.And(true, true, false), false)
    var p2 = assertQuery(query.And(true, true, true), true)
    var p3 = assertQuery(query.And(true), true)
    var p4 = assertQuery(query.And(false), false)
    return Promise.all([p1, p2, p3, p4])
  })

  test('or', () => {
    var p1 = assertQuery(query.Or(false, false, true), true)
    var p2 = assertQuery(query.Or(false, false, false), false)
    var p3 = assertQuery(query.Or(true), true)
    var p4 = assertQuery(query.Or(false), false)
    return Promise.all([p1, p2, p3, p4])
  })

  test('not', () => {
    var p1 = assertQuery(query.Not(true), false)
    var p2 = assertQuery(query.Not(false), true)
    return Promise.all([p1, p2])
  })

  test('to_string', () => {
    var p1 = assertQuery(query.ToString(42), '42')
    var p2 = assertQuery(query.ToString('42'), '42')
    return Promise.all([p1, p2])
  })

  test('to_number', () => {
    var p1 = assertQuery(query.ToNumber(42), 42)
    var p2 = assertQuery(query.ToNumber('42'), 42)
    return Promise.all([p1, p2])
  })

  test('to_object', () => {
    var obj = { k0: 10, k1: 20 }
    var p1 = assertQuery(query.ToObject([['k0', 10], ['k1', 20]]), obj)
    var collName = util.randomString('collection_')
    var indexName = util.randomString('index_')
    var p2 = client
      .query(query.CreateCollection({ name: collName }))
      .then(function() {
        return client.query(
          query.CreateIndex({
            name: indexName,
            active: true,
            source: query.Collection(collName),
            values: [{ field: ['data', 'key'] }, { field: ['data', 'value'] }],
          })
        )
      })
      .then(function() {
        return client.query(
          query.Do(
            query.Create(query.Collection(collName), {
              data: { key: 'k0', value: 10 },
            }),
            query.Create(query.Collection(collName), {
              data: { key: 'k1', value: 20 },
            })
          )
        )
      })
      .then(function() {
        return assertQuery(
          query.ToObject(
            query.Select(
              ['data'],
              query.Paginate(query.Match(query.Index(indexName)))
            )
          ),
          obj
        )
      })

    return Promise.all([p1, p2])
  })

  test('to_array', () => {
    return assertQuery(query.ToArray({ k0: 10, k1: 20 }), [
      ['k0', 10],
      ['k1', 20],
    ])
  })

  test('to_array_and_to_object', () => {
    var obj = { k0: 10, k1: 20 }
    return assertQuery(query.ToObject(query.ToArray(obj)), obj)
  })

  test('to_double', () => {
    var p1 = assertQuery(query.ToDouble(3.14), 3.14)
    var p2 = assertQuery(query.ToString(query.ToDouble(10)), '10.0')
    var p3 = assertQuery(query.ToDouble('3.14'), 3.14)
    return Promise.all([p1, p2, p3])
  })

  test('to_integer', () => {
    var p1 = assertQuery(query.ToString(query.ToInteger(10.0)), '10')
    var p2 = assertQuery(query.ToInteger('10'), 10)
    return Promise.all([p1, p2])
  })

  test('to_time', () => {
    return assertQuery(
      query.ToTime('1970-01-01T00:00:00Z'),
      new FaunaTime('1970-01-01T00:00:00Z')
    )
  })

  test('to_millis', () => {
    var p1 = assertQuery(query.ToMillis(query.Time('1970-01-01T00:00:00Z')), 0)
    var p2 = assertQuery(
      query.ToMillis(query.Epoch(2147483648000, 'millisecond')),
      2147483648000
    )
    var p3 = assertQuery(query.ToMillis(0), 0)
    var p4 = assertQuery(query.ToMillis(2147483648000000), 2147483648000)
    return Promise.all([p1, p2, p3, p4])
  })

  test('to_seconds', () => {
    var p1 = assertQuery(query.ToSeconds(query.Epoch(0, 'second')), 0)
    var p2 = assertQuery(
      query.ToSeconds(query.Epoch(2147483648, 'second')),
      2147483648
    )
    var p3 = assertQuery(query.ToSeconds(0), 0)
    var p4 = assertQuery(query.ToSeconds(2147483648000000), 2147483648)
    return Promise.all([p1, p2, p3, p4])
  })

  test('to_micros', () => {
    var p1 = assertQuery(query.ToMicros(query.Epoch(0, 'second')), 0)
    var p2 = assertQuery(
      query.ToMicros(query.Epoch(2147483648000000, 'microsecond')),
      2147483648000000
    )
    var p3 = assertQuery(query.ToMicros(0), 0)
    var p4 = assertQuery(query.ToMicros(2147483648000000), 2147483648000000)
    return Promise.all([p1, p2, p3, p4])
  })

  test('day_of_month', () => {
    var p1 = assertQuery(query.DayOfMonth(query.Epoch(0, 'second')), 1)
    var p2 = assertQuery(
      query.DayOfMonth(query.Epoch(2147483648, 'second')),
      19
    )
    var p3 = assertQuery(query.DayOfMonth(0), 1)
    var p4 = assertQuery(query.DayOfMonth(2147483648000000), 19)
    return Promise.all([p1, p2, p3, p4])
  })

  test('day_of_week', () => {
    var p1 = assertQuery(query.DayOfWeek(query.Epoch(0, 'second')), 4)
    var p2 = assertQuery(query.DayOfWeek(query.Epoch(2147483648, 'second')), 2)
    var p3 = assertQuery(query.DayOfWeek(0), 4)
    var p4 = assertQuery(query.DayOfWeek(2147483648000000), 2)
    return Promise.all([p1, p2, p3, p4])
  })

  test('day_of_year', () => {
    var p1 = assertQuery(query.DayOfYear(query.Epoch(0, 'second')), 1)
    var p2 = assertQuery(query.DayOfYear(query.Epoch(2147483648, 'second')), 19)
    var p3 = assertQuery(query.DayOfYear(0), 1)
    var p4 = assertQuery(query.DayOfYear(2147483648000000), 19)
    return Promise.all([p1, p2, p3, p4])
  })

  test('month', () => {
    var p1 = assertQuery(query.Month(query.Epoch(0, 'second')), 1)
    var p2 = assertQuery(query.Month(query.Epoch(2147483648, 'second')), 1)
    var p3 = assertQuery(query.Month(0), 1)
    var p4 = assertQuery(query.Month(2147483648000000), 1)
    return Promise.all([p1, p2, p3, p4])
  })

  test('year', () => {
    var p1 = assertQuery(query.Year(query.Epoch(0, 'second')), 1970)
    var p2 = assertQuery(query.Year(query.Epoch(2147483648, 'second')), 2038)
    var p3 = assertQuery(query.Year(0), 1970)
    var p4 = assertQuery(query.Year(2147483648000000), 2038)
    return Promise.all([p1, p2, p3, p4])
  })

  test('hour', () => {
    return assertQuery(query.Hour(query.Epoch(0, 'second')), 0)
  })

  test('minute', () => {
    return assertQuery(query.Minute(query.Epoch(0, 'second')), 0)
  })

  test('second', () => {
    return assertQuery(query.Second(query.Epoch(0, 'second')), 0)
  })

  test('to_date', () => {
    return assertQuery(query.ToDate('1970-01-01'), new FaunaDate('1970-01-01'))
  })

  test('ref', () => {
    return assertQuery(
      Ref(collectionRef, query.Concat(['123', '456'])),
      new values.Ref('123456', collectionRef)
    )
  })

  test('bytes', () => {
    return Promise.all([
      assertQuery(query.Bytes('AQIDBA=='), new Bytes('AQIDBA==')),
      assertQuery(
        query.Bytes(new Uint8Array([0, 0, 0, 0])),
        new Bytes('AAAAAA==')
      ),
      assertQuery(query.Bytes(new ArrayBuffer(4)), new Bytes('AAAAAA==')),
      assertQuery(new Bytes('AQIDBA=='), new Bytes('AQIDBA==')),
      assertQuery(new Uint8Array([0, 0, 0, 0]), new Bytes('AAAAAA==')),
      assertQuery(new ArrayBuffer(4), new Bytes('AAAAAA==')),
    ])
  })

  test('recursive refs', () => {
    return withNewDatabase().then(function(adminCli) {
      return createNewDatabase(adminCli, 'parent-db').then(function(parentCli) {
        return createNewDatabase(parentCli, 'child-db').then(function(
          childCli
        ) {
          return childCli
            .query(
              query.Do(
                query.CreateDatabase({ name: 'a_db' }),
                query.CreateCollection({ name: 'a_collection' }),
                query.CreateIndex({
                  name: 'a_index',
                  active: true,
                  source: query.Ref('collections'),
                }),
                query.CreateFunction({
                  name: 'a_function',
                  body: query.Query(function(a) {
                    return a
                  }),
                }),
                query.CreateRole({
                  name: 'a_role',
                  privileges: {
                    resource: query.Collections(),
                    actions: { read: true },
                  },
                }),
                query.Create(query.Ref('keys/123'), {
                  database: query.Database('a_db'),
                  role: 'server',
                })
              )
            )
            .then(function() {
              var childDb = query.Database('child-db')
              var childDbRef = new values.Ref('child-db', Native.DATABASES)
              var nestedDb = query.Database(
                'child-db',
                query.Database('parent-db')
              )
              var nestedCollection = query.Collection('a_collection', nestedDb)
              var nestedCollectionRef = new values.Ref(
                'a_collection',
                Native.COLLECTIONS,
                new values.Ref(
                  'child-db',
                  Native.DATABASES,
                  new values.Ref('parent-db', Native.DATABASES)
                )
              )

              return Promise.all([
                // Recursive from the top most database
                assertQueryWithClient(
                  adminCli,
                  query.Exists(nestedCollection),
                  true
                ),
                assertQueryWithClient(
                  adminCli,
                  query.Paginate(query.Collections(nestedDb)),
                  { data: [nestedCollectionRef] }
                ),

                // Non-recursive builtin references
                assertQueryWithClient(
                  childCli,
                  query.Paginate(query.Collections()),
                  { data: [new values.Ref('a_collection', Native.COLLECTIONS)] }
                ),
                assertQueryWithClient(
                  childCli,
                  query.Paginate(query.Databases()),
                  { data: [new values.Ref('a_db', Native.DATABASES)] }
                ),
                assertQueryWithClient(
                  childCli,
                  query.Paginate(query.Indexes()),
                  { data: [new values.Ref('a_index', Native.INDEXES)] }
                ),
                assertQueryWithClient(
                  childCli,
                  query.Paginate(query.Functions()),
                  { data: [new values.Ref('a_function', Native.FUNCTIONS)] }
                ),
                assertQueryWithClient(childCli, query.Paginate(query.Roles()), {
                  data: [new values.Ref('a_role', Native.ROLES)],
                }),
                assertQueryWithClient(childCli, query.Paginate(query.Keys()), {
                  data: [new values.Ref('123', Native.KEYS)],
                }),
                assertQueryWithClient(
                  childCli,
                  query.Paginate(query.Tokens()),
                  { data: [] }
                ),
                assertQueryWithClient(
                  childCli,
                  query.Paginate(query.Credentials()),
                  { data: [] }
                ),

                // Recursive built-in references
                assertQueryWithClient(
                  parentCli,
                  query.Paginate(query.Collections(childDb)),
                  {
                    data: [
                      new values.Ref(
                        'a_collection',
                        Native.COLLECTIONS,
                        childDbRef
                      ),
                    ],
                  }
                ),
                assertQueryWithClient(
                  parentCli,
                  query.Paginate(query.Databases(childDb)),
                  {
                    data: [
                      new values.Ref('a_db', Native.DATABASES, childDbRef),
                    ],
                  }
                ),
                assertQueryWithClient(
                  parentCli,
                  query.Paginate(query.Indexes(childDb)),
                  {
                    data: [
                      new values.Ref('a_index', Native.INDEXES, childDbRef),
                    ],
                  }
                ),
                assertQueryWithClient(
                  parentCli,
                  query.Paginate(query.Functions(childDb)),
                  {
                    data: [
                      new values.Ref(
                        'a_function',
                        Native.FUNCTIONS,
                        childDbRef
                      ),
                    ],
                  }
                ),
                assertQueryWithClient(
                  parentCli,
                  query.Paginate(query.Roles(childDb)),
                  { data: [new values.Ref('a_role', Native.ROLES, childDbRef)] }
                ),
                assertQueryWithClient(
                  parentCli,
                  query.Paginate(query.Keys(childDb)),
                  {
                    data: [
                      new values.Ref(
                        '123',
                        new values.Ref('keys', null, childDbRef)
                      ),
                    ],
                  }
                ),
                assertQueryWithClient(
                  parentCli,
                  query.Paginate(query.Tokens(childDb)),
                  { data: [] }
                ),
                assertQueryWithClient(
                  parentCli,
                  query.Paginate(query.Credentials(childDb)),
                  { data: [] }
                ),
              ])
            })
        })
      })
    })
  })

  test('nested ref from string', () => {
    return assertQuery(
      query.Ref('collections/widget/123'),
      new values.Ref('123', new values.Ref('widget', Native.COLLECTIONS))
    )
  })

  test('move database', () => {
    const db_move = query.Database('db_move')
    const db_destination = query.Database('db_destination')

    return withNewDatabase().then(function(adminCli) {
      return createNewDatabase(adminCli, 'db_move').then(function(dbMoveCli) {
        return createNewDatabase(adminCli, 'db_destination').then(function(
          dbDestinationCli
        ) {
          return adminCli
            .query(query.MoveDatabase(db_move, db_destination))
            .then(function() {
              return Promise.all([
                assertQueryWithClient(adminCli, query.Exists(db_move), false),
                assertQueryWithClient(
                  adminCli,
                  query.Exists(db_destination),
                  true
                ),
                assertQueryWithClient(
                  dbDestinationCli,
                  query.Exists(db_move),
                  true
                ),
              ])
            })
        })
      })
    })
  })

  test('documents', async () => {
    const results = await client.query(
      query.Paginate(query.Documents(query.Collection('widgets')))
    )

    expect(results.data).toHaveLength(20)
  })

  test('reverse', async () => {
    // Array
    const numArray = [1, 2, 3]

    // Single page
    const databases = await client.query(query.Paginate(query.Indexes()))
    const reverseDBs = await client.query(
      query.Reverse(query.Paginate(query.Indexes()))
    )

    // Multi Page
    const anderson = await client.query(
      query.Create(query.Collection('widgets'), {
        data: {
          name: 'anderson paak',
          n: 100,
        },
      })
    )

    await client.query(
      query.Create(query.Collection('widgets'), {
        data: {
          name: 'chance the rapper',
          n: 100,
        },
      })
    )

    await client.query(
      query.Create(query.Collection('widgets'), {
        data: {
          name: 'kendrick lamar',
          n: 100,
        },
      })
    )

    const multiPage = await client.query(
      query.Paginate(query.Match(query.Index('widgets_by_n'), 100), {
        size: 2,
        after: [anderson.ref],
      })
    )

    const reverseMultiPage = await client.query(
      query.Reverse(
        query.Paginate(query.Match(query.Index('widgets_by_n'), 100), {
          size: 2,
          after: [anderson.ref],
        })
      )
    )

    // Set
    const documentsSet = await client.query(
      query.Paginate(query.Documents(query.Collection('widgets')))
    )
    const reverseDocumentsSet = await client.query(
      query.Paginate(
        query.Reverse(query.Documents(query.Collection('widgets')))
      )
    )

    assertQuery(query.Reverse(numArray), numArray.reverse())
    expect(databases.data).toEqual(reverseDBs.data.reverse())
    expect(documentsSet.data).toEqual(reverseDocumentsSet.data.reverse())
    expect(multiPage.data).toEqual(reverseMultiPage.data.reverse())
  })

  test('access_provider', async () => {
    // Create a new AcessProvider
    const providerName = util.randomString('provider_')
    await adminClient.query(
      query.CreateAccessProvider({
        name: providerName,
        issuer: util.randomString('issuer_'),
        jwks_uri: `https://${util.randomString()}.auth0.com`,
      })
    )

    // Successfully retrieve provider with Get(AccessProvider())
    try {
      const provider = await adminClient.query(
        query.Get(query.AccessProvider(providerName))
      )
      expect(provider).toBeTruthy()
      expect(provider.name).toEqual(providerName)
    } catch (error) {
      console.log(error)
    }

    // Fail to retrieve non-existent provider
    const badProviderName = util.randomString('bad_provider_')
    try {
      await adminClient.query(query.Get(query.AccessProvider(badProviderName)))
    } catch (error) {
      expect(error).toBeInstanceOf(errors.BadRequest)
    }
  })

  test('access_providers', async () => {
    await adminClient.query(
      query.CreateAccessProvider({
        name: util.randomString('provider_'),
        issuer: util.randomString('issuer_'),
        jwks_uri: `https://${util.randomString()}.auth0.com`,
      })
    )

    await adminClient.query(
      query.CreateAccessProvider({
        name: util.randomString('provider_'),
        issuer: util.randomString('issuer_'),
        jwks_uri: `https://${util.randomString()}.auth0.com`,
      })
    )

    // Test use with Get()
    try {
      const provider = await adminClient.query(
        query.Get(query.AccessProviders())
      )

      expect(provider).toBeDefined()
      expect(provider).toBeInstanceOf(Object)
      expect(provider.name).toBeDefined()
      expect(provider.issuer).toBeDefined()
      expect(provider.jwks_uri).toBeDefined()
    } catch (error) {
      console.log(error)
    }

    // Test use with Paginate()
    try {
      const providers = await adminClient.query(
        query.Paginate(query.AccessProviders())
      )

      expect(providers).toBeDefined()
      expect(providers).toBeInstanceOf(Object)
      expect(providers.data).toBeInstanceOf(Array)
      expect(providers.data.length).toBeGreaterThanOrEqual(1)
    } catch (error) {
      console.log(error)
    }
  })

<<<<<<< HEAD
  // TODO Define test once Core work is done
  test.skip('has_current_token', () => {})
=======
  // TODO Create tests once work is done in Core
  test.skip('current_identity', () => {})
  
  // TODO Add test once Core work has been done
  test.skip('has_current_identity', () => {})
  
  // TODO Finish test after Core work is done
  test.skip('current_token', () => {})
>>>>>>> 473b9b1b

  test('legacy queries/lambdas have default api_version', async () => {
    const res = await client.query(
      new values.Query({ lambda: 'X', expr: { var: 'X' } })
    )

    expect(res).toBeInstanceOf(values.Query)
    expect(res.toJSON()).toEqual({
      '@query': { api_version: '2.12', lambda: 'X', expr: { var: 'X' } },
    })
  })

  // Check arity of all query functions

  test('arity', () => {
    // By default assume all functions should have strict arity
    var testParams = {
      Ref: [3, 'from 1 to 2'],
      Do: [0, 'at least 1'],
      Lambda: [3, 'from 1 to 2'],
      Call: [0, 'at least 1'],
      Get: [3, 'from 1 to 2'],
      Paginate: [3, 'from 1 to 2'],
      Exists: [3, 'from 1 to 2'],
      Create: [3, 'from 1 to 2'],
      Match: [0, 'at least 1'],
      Union: [0, 'at least 1'],
      Merge: [0, 'from 2 to 3'],
      Intersection: [0, 'at least 1'],
      Difference: [0, 'at least 1'],
      Format: [0, 'at least 1'],
      Concat: [0, 'at least 1'],
      Casefold: [0, 'at least 1'],
      FindStr: [0, 'from 2 to 3'],
      FindStrRegex: [0, 'from 2 to 4'],
      NGram: [0, 'from 1 to 3'],
      Repeat: [0, 'from 1 to 2'],
      ReplaceStrRegex: [0, 'from 3 to 4'],
      SubString: [0, 'from 1 to 3'],
      Equals: [0, 'at least 1'],
      Select: [4, 'from 2 to 3'],
      Add: [0, 'at least 1'],
      BitAnd: [0, 'at least 1'],
      BitOr: [0, 'at least 1'],
      BitXor: [0, 'at least 1'],
      Divide: [0, 'at least 1'],
      Max: [0, 'at least 1'],
      Min: [0, 'at least 1'],
      Modulo: [0, 'at least 1'],
      Multiply: [0, 'at least 1'],
      Round: [0, 'at least 1'],
      Subtract: [0, 'at least 1'],
      Trunc: [0, 'at least 1'],
      Hypot: [0, 'at least 1'],
      Pow: [0, 'at least 1'],
      LT: [0, 'at least 1'],
      LTE: [0, 'at least 1'],
      GT: [0, 'at least 1'],
      GTE: [0, 'at least 1'],
      And: [0, 'at least 1'],
      Or: [0, 'at least 1'],
      Index: [3, 'from 1 to 2'],
      Class: [3, 'from 1 to 2'],
      Collection: [3, 'from 1 to 2'],
      Database: [3, 'from 1 to 2'],
      Function: [3, 'from 1 to 2'],
      Role: [3, 'from 1 to 2'],
      Classes: [2, 'up to 1'],
      Collections: [2, 'up to 1'],
      Databases: [2, 'up to 1'],
      Indexes: [2, 'up to 1'],
      Functions: [2, 'up to 1'],
      Roles: [2, 'up to 1'],
      Keys: [2, 'up to 1'],
      Tokens: [2, 'up to 1'],
      Credentials: [2, 'up to 1'],
    }

    for (var fun in query) {
      var params = testParams[fun] || [],
        arity = params[0] !== undefined ? params[0] : 100,
        errorMessage = new RegExp(
          'Function requires ' +
            (params[1] || '\\d+') +
            ' arguments but ' +
            arity +
            ' were given'
        )
      expect(function() {
        query[fun].apply(null, new Array(arity))
      }).toThrow()
    }
  })

  // Helpers

  test('varargs', () => {
    // Works for lists too
    var p1 = assertQuery(query.Add([2, 3, 5]), 10)
    // Works for a variable equal to a list
    var p2 = assertQuery(
      query.Let({ x: [2, 3, 5] }, query.Add(query.Var('x'))),
      10
    )
    return Promise.all([p1, p2])
  })
}, 10000)

function withNewDatabase() {
  return util.rootClient
    .query(
      query.CreateKey({
        database: util.dbRef,
        role: 'admin',
      })
    )
    .then(function(adminKey) {
      var adminCli = util.getClient({ secret: adminKey.secret })
      return createNewDatabase(adminCli, util.randomString('sub_db_'))
    })
}

function createNewDatabase(client, name) {
  return client.query(query.CreateDatabase({ name: name })).then(function() {
    return client
      .query(query.CreateKey({ database: query.Database(name), role: 'admin' }))
      .then(function(key) {
        return util.getClient({ secret: key.secret })
      })
  })
}

function create(data) {
  if (typeof data === 'undefined') {
    data = {}
  }

  if (data.n === undefined) {
    data.n = 0
  }

  return client.query(query.Create(collectionRef, { data: data }))
}

function createThimble(data) {
  return client.query(query.Create(thimbleCollectionRef, { data: data }))
}

function nSet(n) {
  return query.Match(nIndexRef, n)
}

function mSet(m) {
  return query.Match(mIndexRef, m)
}

function assertQueryWithClient(client, query, expected) {
  return client.query(query).then(function(result) {
    expect(result).toEqual(expected)
  })
}

function assertQuery(query, expected) {
  return assertQueryWithClient(client, query, expected)
}

function assertBadQuery(query, errorType) {
  if (typeof errorType === 'undefined') {
    errorType = errors.BadRequest
  }

  return util.assertRejected(client.query(query), errorType)
}

function assertSet(set, expected) {
  return getSetContents(set).then(function(result) {
    expect(result).toEqual(expected)
  })
}

function getSetContents(set) {
  return client
    .query(query.Paginate(set, { size: 1000 }))
    .then(function(result) {
      return result.data
    })
}

function range(start, end) {
  var values = []

  for (var i = start; i <= end; i++) values.push(i)

  return values
}

function pluckRef(response) {
  return response.ref
}<|MERGE_RESOLUTION|>--- conflicted
+++ resolved
@@ -2715,10 +2715,6 @@
     }
   })
 
-<<<<<<< HEAD
-  // TODO Define test once Core work is done
-  test.skip('has_current_token', () => {})
-=======
   // TODO Create tests once work is done in Core
   test.skip('current_identity', () => {})
   
@@ -2727,7 +2723,9 @@
   
   // TODO Finish test after Core work is done
   test.skip('current_token', () => {})
->>>>>>> 473b9b1b
+  
+  // TODO Define test once Core work is done
+  test.skip('has_current_token', () => {})
 
   test('legacy queries/lambdas have default api_version', async () => {
     const res = await client.query(

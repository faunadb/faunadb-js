--- conflicted
+++ resolved
@@ -2715,16 +2715,14 @@
     }
   })
 
-<<<<<<< HEAD
+  // TODO Create tests once work is done in Core
+  test.skip('current_identity', () => {})
+  
+  // TODO Add test once Core work has been done
+  test.skip('has_current_identity', () => {})
+  
   // TODO Finish test after Core work is done
   test.skip('current_token', () => {})
-=======
-  // TODO Add test once Core work has been done
-  test.skip('has_current_identity', () => {})
-
-  // TODO Create tests once work is done in Core
-  test.skip('current_identity', () => {})
->>>>>>> 7858b28c
 
   test('legacy queries/lambdas have default api_version', async () => {
     const res = await client.query(

--- conflicted
+++ resolved
@@ -249,20 +249,6 @@
         process.env.ORYX_ENV_TYPE === 'AppService',
     },
     {
-<<<<<<< HEAD
-      name: 'Worker',
-      check: () => {
-        try {
-          // eslint-disable-next-line no-undef
-          return global instanceof ServiceWorkerGlobalScope
-        } catch (error) {
-          return false
-        }
-      },
-    },
-    {
-=======
->>>>>>> bef22edd
       name: 'Mongo Stitch',
       check: () => typeof global.StitchError === 'function',
     },

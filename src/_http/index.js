'use strict'
import http2 from 'http2'
import os from 'os'
import packageJson from '../../package.json'
import {
  getBrowserDetails,
  getBrowserOsDetails,
  getNodeRuntimeEnv,
  isNodeEnv,
  removeNullAndUndefinedValues,
} from '../_util'
import FetchAdapter from './fetchAdapter'
import Http2Adapter from './http2Adapter'

/**
 * The driver's internal HTTP client.
 *
 * @constructor
 * @param {Object} options Same as the {@link Client} options.
 * @private
 */
export default function HttpClient(options) {
  var isHttps = options.scheme === 'https'

  // If the port is a falsy value - replace it with default one.
  if (!options.port) {
    options.port = isHttps ? 443 : 80
  }

  // HTTP2 adapter is applicable only if it's NodeJS env and
  // no fetch API override provided (to preserve backward-compatibility).
  var useHttp2Adapter = !options.fetch && isNodeEnv() && http2

  this._adapter = useHttp2Adapter
    ? new Http2Adapter()
    : new FetchAdapter({
        isHttps: isHttps,
        fetch: options.fetch,
        keepAlive: options.keepAlive,
      })
  this._baseUrl = options.scheme + '://' + options.domain + ':' + options.port
  this._secret = options.secret
  this._headers = Object.assign({}, options.headers, getDefaultHeaders())
  this._queryTimeout = options.queryTimeout
  this._lastSeen = null
  this._timeout = Math.floor(options.timeout * 1000)
}

/**
 * Returns last seen transaction time.
 *
 * @returns {number} The last seen transaction time.
 */
HttpClient.prototype.getLastTxnTime = function() {
  return this._lastSeen
}

/**
 * Sets the last seen transaction if the given timestamp is greater than then
 * know last seen timestamp.
 *
 * @param {number} time transaction timestamp.
 */
HttpClient.prototype.syncLastTxnTime = function(time) {
  if (this._lastSeen == null || this._lastSeen < time) {
    this._lastSeen = time
  }
}

/**
 * Executes an HTTP request.
 *
 * @param {?object} options Request parameters.
 * @param {?string} options.method Request method.
 * @param {?string} options.path Request path.
 * @param {?string} options.body Request body.
 * @param {?object} options.query Request query.
 * @params {?object} options.streamConsumer Stream consumer, if presented
 * the request will be "streamed" into streamConsumer.onData function.
 * @params {function} options.streamConsumer.onData Function called with a chunk of data.
 * @params {function} options.streamConsumer.onError Function called
 * when an error occurred.
 * when the stream is ended.
 * @param {?object} options.signal Abort signal object.
 * @param {?object} options.fetch Fetch API compatible function.
 * @param {?object} options.secret FaunaDB secret.
 * @param {?object} options.queryTimeout FaunaDB query timeout.
 * @returns {Promise} The response promise.
 */
HttpClient.prototype.execute = function(options) {
  options = options || {}

  var invalidStreamConsumer =
    options.streamConsumer &&
    (typeof options.streamConsumer.onData !== 'function' ||
      typeof options.streamConsumer.onError !== 'function')

  if (invalidStreamConsumer) {
    return Promise.reject(new TypeError('Invalid "streamConsumer" provided'))
  }

  var secret = options.secret || this._secret
  var queryTimeout = options.queryTimeout || this._queryTimeout
  var headers = this._headers

  headers['Authorization'] = secret && secretHeader(secret)
  headers['X-Last-Seen-Txn'] = this._lastSeen
  headers['X-Query-Timeout'] = queryTimeout

  return this._adapter.execute({
    origin: this._baseUrl,
    path: options.path || '/',
    query: options.query,
    method: options.method || 'GET',
    headers: removeNullAndUndefinedValues(headers),
    body: options.body,
    signal: options.signal,
    timeout: this._timeout,
    streamConsumer: options.streamConsumer,
  })
}

function secretHeader(secret) {
  return 'Bearer ' + secret
}

/** @ignore */
function getDefaultHeaders() {
  var driverEnv = {
    driver: ['javascript', packageJson.version].join('-'),
  }

<<<<<<< HEAD
  if (isNodeEnv()) {
    driverEnv.runtime = ['nodejs', process.version].join('-')
    driverEnv.env = getNodeRuntimeEnv()
    driverEnv.os = [os.platform(), os.release()].join('-')
  } else {
    driverEnv.runtime = getBrowserDetails()
    driverEnv.env = 'unknown'
    driverEnv.os = getBrowserOsDetails()
=======
  var isServiceWorker

  try {
    isServiceWorker = global instanceof ServiceWorkerGlobalScope
  } catch (error) {
    isServiceWorker = false
>>>>>>> bef22edd
  }

  try {
    if (util.isNodeEnv()) {
      driverEnv.runtime = ['nodejs', process.version].join('-')
      driverEnv.env = util.getNodeRuntimeEnv()
      var os = require('os')
      driverEnv.os = [os.platform(), os.release()].join('-')
    } else if (isServiceWorker) {
      driverEnv.runtime = 'Service Worker'
    } else {
      driverEnv.runtime = util.getBrowserDetails()
      driverEnv.env = 'browser'
      driverEnv.os = getBrowserOsDetails()
    }
  } catch (_) {}

  var headers = {
    'X-FaunaDB-API-Version': packageJson.apiVersion,
  }

  // TODO: api cors must be enabled to accept header X-Driver-Env
  if (isNodeEnv()) {
    headers['X-Driver-Env'] = Object.keys(driverEnv)
      .map(key => [key, driverEnv[key].toLowerCase()].join('='))
      .join('; ')
  }
  return headers
}<|MERGE_RESOLUTION|>--- conflicted
+++ resolved
@@ -1,6 +1,5 @@
 'use strict'
 import http2 from 'http2'
-import os from 'os'
 import packageJson from '../../package.json'
 import {
   getBrowserDetails,
@@ -129,36 +128,25 @@
   var driverEnv = {
     driver: ['javascript', packageJson.version].join('-'),
   }
-
-<<<<<<< HEAD
-  if (isNodeEnv()) {
-    driverEnv.runtime = ['nodejs', process.version].join('-')
-    driverEnv.env = getNodeRuntimeEnv()
-    driverEnv.os = [os.platform(), os.release()].join('-')
-  } else {
-    driverEnv.runtime = getBrowserDetails()
-    driverEnv.env = 'unknown'
-    driverEnv.os = getBrowserOsDetails()
-=======
   var isServiceWorker
 
   try {
+    // eslint-disable-next-line no-undef
     isServiceWorker = global instanceof ServiceWorkerGlobalScope
   } catch (error) {
     isServiceWorker = false
->>>>>>> bef22edd
   }
 
   try {
-    if (util.isNodeEnv()) {
+    if (isNodeEnv()) {
       driverEnv.runtime = ['nodejs', process.version].join('-')
-      driverEnv.env = util.getNodeRuntimeEnv()
+      driverEnv.env = getNodeRuntimeEnv()
       var os = require('os')
       driverEnv.os = [os.platform(), os.release()].join('-')
     } else if (isServiceWorker) {
       driverEnv.runtime = 'Service Worker'
     } else {
-      driverEnv.runtime = util.getBrowserDetails()
+      driverEnv.runtime = getBrowserDetails()
       driverEnv.env = 'browser'
       driverEnv.os = getBrowserOsDetails()
     }

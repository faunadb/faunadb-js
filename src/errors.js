--- conflicted
+++ resolved
@@ -242,7 +242,7 @@
   FaunaHTTPError.call(this, 'TooManyRequests', requestResult)
 }
 
-util.inherits(TooManyRequests, FaunaHTTPError)
+inherits(TooManyRequests, FaunaHTTPError)
 
 /**
  * A HTTP 500 error.
@@ -316,27 +316,6 @@
   this.event = event
 }
 
-<<<<<<< HEAD
-util.inherits(StreamErrorEvent, StreamError)
-
-module.exports = {
-  FaunaError: FaunaError,
-  FaunaHTTPError: FaunaHTTPError,
-  InvalidValue: InvalidValue,
-  InvalidArity: InvalidArity,
-  BadRequest: BadRequest,
-  Unauthorized: Unauthorized,
-  PermissionDenied: PermissionDenied,
-  NotFound: NotFound,
-  MethodNotAllowed: MethodNotAllowed,
-  TooManyRequests: TooManyRequests,
-  InternalError: InternalError,
-  UnavailableError: UnavailableError,
-  StreamError: StreamError,
-  StreamsNotSupported: StreamsNotSupported,
-  StreamErrorEvent: StreamErrorEvent,
-}
-=======
 inherits(StreamErrorEvent, StreamError)
 
 /**
@@ -369,5 +348,4 @@
   this.isAbortError = true
 }
 
-inherits(AbortError, Error)
->>>>>>> 81c11bb9
+inherits(AbortError, Error)
--- conflicted
+++ resolved
@@ -1,12 +1,7 @@
 'use strict'
 
-<<<<<<< HEAD
 var pjson = require('../package.json')
 var parse = require('url-parse')
-=======
-var APIVersion = '4'
-
->>>>>>> 835feceb
 var util = require('./_util')
 var {
   AbortController,
